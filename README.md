# Reactor Core

[![Join the chat at https://gitter.im/reactor/reactor](https://badges.gitter.im/Join%20Chat.svg)](https://gitter.im/reactor/reactor?utm_source=badge&utm_medium=badge&utm_campaign=pr-badge&utm_content=badge)
[![Reactor Core](https://maven-badges.herokuapp.com/maven-central/io.projectreactor/reactor-core/badge.svg?style=plastic)](http://mvnrepository.com/artifact/io.projectreactor/reactor-core) [![Latest](https://img.shields.io/github/release/reactor/reactor-core/all.svg)]() 

[![Download](https://api.bintray.com/packages/spring/jars/io.projectreactor/images/download.svg)](https://bintray.com/spring/jars/io.projectreactor/_latestVersion)

[![Travis CI](https://travis-ci.org/reactor/reactor-core.svg?branch=master)](https://travis-ci.org/reactor/reactor-core)
[![Codecov](https://img.shields.io/codecov/c/github/reactor/reactor-core.svg)]()
[![Code Quality: Java](https://img.shields.io/lgtm/grade/java/g/reactor/reactor-core.svg?logo=lgtm&logoWidth=18)](https://lgtm.com/projects/g/reactor/reactor-core/context:java)
[![Total Alerts](https://img.shields.io/lgtm/alerts/g/reactor/reactor-core.svg?logo=lgtm&logoWidth=18)](https://lgtm.com/projects/g/reactor/reactor-core/alerts)


Non-Blocking [Reactive Streams](http://reactive-streams.org) Foundation for the JVM both implementing a [Reactive Extensions](http://reactivex.io) inspired API and efficient event streaming support.

## Getting it
   
**Reactor 3 requires Java 8 or + to run**.

With Gradle from repo.spring.io or Maven Central repositories (stable releases only):

```groovy
    repositories {
//      maven { url 'http://repo.spring.io/snapshot' }
      maven { url 'http://repo.spring.io/milestone' }
      mavenCentral()
    }

    dependencies {
<<<<<<< HEAD
      //compile "io.projectreactor:reactor-core:3.2.1.BUILD-SNAPSHOT"
      //testCompile("io.projectreactor:reactor-test:3.2.1.BUILD-SNAPSHOT")
      compile "io.projectreactor:reactor-core:3.2.0.RELEASE"
      testCompile("io.projectreactor:reactor-test:3.2.0.RELEASE")
=======
      //compile "io.projectreactor:reactor-core:3.1.11.BUILD-SNAPSHOT"
      //testCompile("io.projectreactor:reactor-test:3.1.11.BUILD-SNAPSHOT")
      compile "io.projectreactor:reactor-core:3.1.10.RELEASE"
      testCompile("io.projectreactor:reactor-test:3.1.10.RELEASE")
>>>>>>> 0d260bcd
    }
```

See the [reference documentation](http://projectreactor.io/docs/core/release/reference/docs/index.html#getting)
for more information on getting it (eg. using Maven, or on how to get milestones and snapshots).

> **Note about Android support**: Reactor 3 doesn't officially support nor target Android.
However it should work fine with Android SDK 26 (Android O) and above. See the
[complete note](http://projectreactor.io/docs/core/release/reference/docs/index.html#prerequisites)
in the reference guide.


## Getting Started

New to Reactive Programming or bored of reading already ? Try the [Introduction to Reactor Core hands-on](https://github.com/reactor/lite-rx-api-hands-on) !

If you are familiar with RxJava or if you want to check more detailled introduction, be sure to check 
https://www.infoq.com/articles/reactor-by-example !

## Flux

A Reactive Streams Publisher with basic flow operators.
- Static factories on Flux allow for source generation from arbitrary callbacks types.
- Instance methods allows operational building, materialized on each _Flux#subscribe()_, _Flux#subscribe()_ or multicasting operations such as _Flux#publish_ and _Flux#publishNext_.

[<img src="https://raw.githubusercontent.com/reactor/reactor-core/v3.1.3.RELEASE/src/docs/marble/flux.png" width="500">](http://projectreactor.io/docs/core/release/api/reactor/core/publisher/Flux.html)

Flux in action :
```java
Flux.fromIterable(getSomeLongList())
    .mergeWith(Flux.interval(100))
    .doOnNext(serviceA::someObserver)
    .map(d -> d * 2)
    .take(3)
    .onErrorResume(errorHandler::fallback)
    .doAfterTerminate(serviceM::incrementTerminate)
    .subscribe(System.out::println);
```

## Mono
A Reactive Streams Publisher constrained to *ZERO* or *ONE* element with appropriate operators. 
- Static factories on Mono allow for deterministic *zero or one* sequence generation from arbitrary callbacks types.
- Instance methods allows operational building, materialized on each _Mono#subscribe()_ or _Mono#get()_ eventually called.

[<img src="https://raw.githubusercontent.com/reactor/reactor-core/v3.1.3.RELEASE/src/docs/marble/mono.png" width="500">](http://projectreactor.io/docs/core/release/api/reactor/core/publisher/Mono.html)

Mono in action :
```java
Mono.fromCallable(System::currentTimeMillis)
    .flatMap(time -> Mono.first(serviceA.findRecent(time), serviceB.findRecent(time)))
    .timeout(Duration.ofSeconds(3), errorHandler::fallback)
    .doOnSuccess(r -> serviceM.incrementSuccess())
    .subscribe(System.out::println);
```

Blocking Mono result :
```java    
Tuple2<Long, Long> nowAndLater = 
        Mono.zip(
                Mono.just(System.currentTimeMillis()),
                Flux.just(1).delay(1).map(i -> System.currentTimeMillis()))
            .block();
```

## Schedulers

Reactor uses a [Scheduler](http://projectreactor.io/docs/core/release/api/reactor/core/scheduler/Scheduler.html) as a
contract for arbitrary task execution. It provides some guarantees required by Reactive
Streams flows like FIFO execution.

You can use or create efficient [schedulers](http://projectreactor.io/docs/core/release/api/reactor/core/scheduler/Schedulers.html)
to jump thread on the producing flows (subscribeOn) or receiving flows (publishOn):

```java

Mono.fromCallable( () -> System.currentTimeMillis() )
	.repeat()
    .publishOn(Schedulers.single())
    .log("foo.bar")
    .flatMap(time ->
        Mono.fromCallable(() -> { Thread.sleep(1000); return time; })
            .subscribeOn(Schedulers.parallel())
    , 8) //maxConcurrency 8
    .subscribe();
```

## ParallelFlux

[ParallelFlux](http://projectreactor.io/docs/core/release/api/reactor/core/publisher/ParallelFlux.html) can starve your CPU's from any sequence whose work can be subdivided in concurrent
 tasks. Turn back into a `Flux` with `ParallelFlux#sequential()`, an unordered join or
 use arbitrary merge strategies via 'groups()'.

```java
Mono.fromCallable( () -> System.currentTimeMillis() )
	.repeat()
    .parallel(8) //parallelism
    .runOn(Schedulers.parallel())
    .doOnNext( d -> System.out.println("I'm on thread "+Thread.currentThread()) )
    .subscribe()
```


## Custom sources : Flux.create and FluxSink, Mono.create and MonoSink
To bridge a Subscriber or Processor into an outside context that is taking care of
producing non concurrently, use `Flux#create`, `Mono#create`.

```java
Flux.create(sink -> {
         ActionListener al = e -> {
            sink.next(textField.getText());
         };

         // without cancellation support:
         button.addActionListener(al);

         // with cancellation support:
         sink.onCancel(() -> {
         	button.removeListener(al);
         });
    },
    // Overflow (backpressure) handling, default is BUFFER
    FluxSink.OverflowStrategy.LATEST)
    .timeout(3)
    .doOnComplete(() -> System.out.println("completed!"))
    .subscribe(System.out::println)
```

## The Backpressure Thing

Most of this cool stuff uses bounded ring buffer implementation under the hood to mitigate signal processing difference between producers and consumers. Now, the operators and processors or any standard reactive stream component working on the sequence will be instructed to flow in when these buffers have free room AND only then. This means that we make sure we both have a deterministic capacity model (bounded buffer) and we never block (request more data on write capacity). Yup, it's not rocket science after all, the boring part is already being worked by us in collaboration with [Reactive Streams Commons](http://github.com/reactor/reactive-streams-commons) on going research effort.

## What's more in it ?

"Operator Fusion" (flow optimizers), health state observers, helpers to build custom reactive components, bounded queue generator, hash-wheel timer, converters from/to Java 9 Flow, Publisher and Java 8 CompletableFuture. The repository contains a `reactor-test` project with test features like the [`StepVerifier`](http://projectreactor.io/docs/test/release/api/index.html?reactor/test/StepVerifier.html).

-------------------------------------

## Reference Guide
http://projectreactor.io/docs/core/release/reference/docs/index.html

## Javadoc
https://projectreactor.io/docs/core/release/api/

## Getting started with Flux and Mono
https://github.com/reactor/lite-rx-api-hands-on

## Reactor By Example
https://www.infoq.com/articles/reactor-by-example

## Head-First Spring & Reactor
https://github.com/reactor/head-first-reactive-with-spring-and-reactor/

## Beyond Reactor Core
- Everything to jump outside the JVM with the non-blocking drivers from [Reactor Netty](http://github.com/reactor/reactor-netty).
- [Reactor Addons](http://github.com/reactor/reactor-addons) provide for adapters and extra operators for Reactor 3.

-------------------------------------
_Powered by [Reactive Streams Commons](http://github.com/reactor/reactive-streams-commons)_

_Licensed under [Apache Software License 2.0](www.apache.org/licenses/LICENSE-2.0)_

_Sponsored by [Pivotal](http://pivotal.io)_
<|MERGE_RESOLUTION|>--- conflicted
+++ resolved
@@ -27,17 +27,10 @@
     }
 
     dependencies {
-<<<<<<< HEAD
-      //compile "io.projectreactor:reactor-core:3.2.1.BUILD-SNAPSHOT"
-      //testCompile("io.projectreactor:reactor-test:3.2.1.BUILD-SNAPSHOT")
-      compile "io.projectreactor:reactor-core:3.2.0.RELEASE"
-      testCompile("io.projectreactor:reactor-test:3.2.0.RELEASE")
-=======
-      //compile "io.projectreactor:reactor-core:3.1.11.BUILD-SNAPSHOT"
-      //testCompile("io.projectreactor:reactor-test:3.1.11.BUILD-SNAPSHOT")
-      compile "io.projectreactor:reactor-core:3.1.10.RELEASE"
-      testCompile("io.projectreactor:reactor-test:3.1.10.RELEASE")
->>>>>>> 0d260bcd
+      //compile "io.projectreactor:reactor-core:3.2.2.BUILD-SNAPSHOT"
+      //testCompile("io.projectreactor:reactor-test:3.2.2.BUILD-SNAPSHOT")
+      compile "io.projectreactor:reactor-core:3.2.1.RELEASE"
+      testCompile("io.projectreactor:reactor-test:3.2.1.RELEASE")
     }
 ```
 
