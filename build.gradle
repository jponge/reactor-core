/*
 * Copyright (c) 2011-2017 Pivotal Software Inc, All Rights Reserved.
 *
 * Licensed under the Apache License, Version 2.0 (the "License");
 * you may not use this file except in compliance with the License.
 * You may obtain a copy of the License at
 *
 *       https://www.apache.org/licenses/LICENSE-2.0
 *
 * Unless required by applicable law or agreed to in writing, software
 * distributed under the License is distributed on an "AS IS" BASIS,
 * WITHOUT WARRANTIES OR CONDITIONS OF ANY KIND, either express or implied.
 * See the License for the specific language governing permissions and
 * limitations under the License.
 */
buildscript {
	//we define kotlin version for benefit of both core and test (see kotlin-gradle-plugin below)
	ext.kotlinVersion = '1.3.71'
	repositories {
		maven { url "https://repo.spring.io/plugins-release" }
	}
	dependencies {
		classpath 'org.springframework.build.gradle:propdeps-plugin:0.0.7' //still uses the old ways
		classpath "org.jetbrains.kotlin:kotlin-gradle-plugin:${kotlinVersion}"
	}
}


plugins {
	id "com.github.johnrengelman.shadow" version "4.0.2"
	id 'org.asciidoctor.convert' version '1.5.11'
	id "me.champeau.gradle.japicmp" version "0.2.6"
	id "de.undercouch.download" version "3.4.3"
	id "org.unbroken-dome.test-sets" version "3.0.0" apply false
	//note: build scan plugin now must be applied in settings.gradle
	id "com.jfrog.artifactory" version "4.9.8" apply false
	id 'biz.aQute.bnd.builder' version '5.0.1' apply false
}

apply plugin: "io.reactor.gradle.detect-ci"
apply from: "gradle/asciidoc.gradle" //asciidoc (which is generated from root dir)
apply from: "gradle/releaser.gradle"

ext {
	jdk = JavaVersion.current().majorVersion
	jdkJavadoc = "https://docs.oracle.com/javase/$jdk/docs/api/"
	if (JavaVersion.current().isJava11Compatible()) {
		jdkJavadoc = "https://docs.oracle.com/en/java/javase/$jdk/docs/api/"
	}
	println "JDK Javadoc link for this build is ${rootProject.jdkJavadoc}"

	/*
	 * Note that some versions can be bumped by a script.
	 * These are found in `gradle.properties`...
	 *
	 * Versions not necessarily bumped by a script (testing, etc...) below:
	 */
	// Misc not often upgraded
	jsr305Version = '3.0.2'
	jsr166BackportVersion = '1.0.0.RELEASE'

	// Blockhound
	blockhoundVersion = '1.0.3.RELEASE'

	// Logging
	slf4jVersion = '1.7.12'
	logbackVersion = '1.1.2'

	// Testing
	jUnitVersion = '4.13'
	jUnitJupiterVersion = '5.6.0'
	assertJVersion = '3.11.1'
	mockitoVersion = '2.23.0'
	jUnitParamsVersion = '1.1.1'
	awaitilityVersion = '3.1.2'
	throwingFunctionVersion = '1.5.0'
	javaObjectLayoutVersion = '0.9'
	testNgVersion = '6.8.5'
}

//only publish scan if a specific gradle entreprise server is passed
//typically, for local usage, you would temporarily set the env with:
// `GRADLE_ENTERPRISE_URL=https://myge.example.com/ gradle foo`
if (System.getenv('GRADLE_ENTERPRISE_URL')) {
	gradleEnterprise {
		buildScan {
			captureTaskInputFiles = true
			obfuscation {
				ipAddresses { addresses -> addresses.collect { '0.0.0.0' } }
			}
			publishAlways()
			server = System.getenv('GRADLE_ENTERPRISE_URL')
		}
	}
}

configure(subprojects) { p ->
	apply plugin: 'java'
	apply plugin: 'jacoco'
	apply plugin: 'propdeps' //TODO replace with a simpler local plugin?
	apply from: "${rootDir}/gradle/setup.gradle"

	description = 'Non-Blocking Reactive Foundation for the JVM'
	group = 'io.projectreactor'

<<<<<<< HEAD
  repositories {
	mavenLocal()
	if (version.endsWith('-SNAPSHOT') || version.contains('-SNAPSHOT-')) { //classic or customized snapshots
	  maven { url 'https://repo.spring.io/libs-snapshot' }
	}

	mavenCentral()
	jcenter()
	maven { url 'https://repo.spring.io/libs-milestone' }
	maven { url "https://oss.sonatype.org/content/repositories/releases/" }

  }
=======
	repositories {
		mavenLocal()
		if (version.endsWith('BUILD-SNAPSHOT')) {
			maven { url 'https://repo.spring.io/libs-snapshot' }
		}
>>>>>>> 8fda76c0

		mavenCentral()
		jcenter()
		maven { url 'https://repo.spring.io/libs-milestone' }
		maven { url "https://oss.sonatype.org/content/repositories/releases/" }

	}

	jacoco {
		toolVersion = '0.8.5'
	}

	jacocoTestReport {
		reports {
			xml.enabled = true
			html.enabled = true
		}
	}

	//includes for base test task (see below for additional common configurations)
	test {
		include '**/*Tests.*'
		include '**/*Test.*'
		include '**/*Spec.*'
	}

	//all test tasks will show FAILED for each test method,
	// common exclusions, no scanning
	p.tasks.withType(Test).all {
		testLogging {
			events "FAILED"
			showExceptions true
			exceptionFormat "FULL"
			stackTraceFilters "ENTRY_POINT"
			maxGranularity 3
		}

		if (isCiServer) {
			def stdout = new LinkedList<TestOutputEvent>()
			beforeTest { TestDescriptor td ->
				stdout.clear()
			}
			onOutput { TestDescriptor td, TestOutputEvent toe ->
				stdout.add(toe)
			}
			afterTest { TestDescriptor td, TestResult tr ->
				if (tr.resultType == TestResult.ResultType.FAILURE && stdout.size() > 0) {
					def stdOutput = stdout.collect {
						it.getDestination().name() == "StdErr"
							? "STD_ERR: ${it.getMessage()}"
							: "STD_OUT: ${it.getMessage()}"
					}
						.join()
					println "This is the console output of the failing test below:\n$stdOutput"
				}
			}
		}

		if (JavaVersion.current().isJava9Compatible()) {
			println "Java 9+: lowering MaxGCPauseMillis to 20ms in ${project.name} ${name}"
			jvmArgs = ["-XX:MaxGCPauseMillis=20"]
		}

		systemProperty("java.awt.headless", "true")
		systemProperty("testGroups", p.properties.get("testGroups"))
		scanForTestClasses = false
		exclude '**/*Abstract*.*'
		exclude '**/*OperatorTest*.*'

		//allow re-run of failed tests only without special test tasks failing
		// because the filter is too restrictive
		filter.setFailOnNoMatchingTests(false)

		//display intermediate results for special test tasks
		afterSuite { desc, result ->
			if (!desc.parent) { // will match the outermost suite
				println('\n' + "${desc} Results: ${result.resultType} (${result.testCount} tests, ${result.successfulTestCount} successes, ${result.failedTestCount} failures, ${result.skippedTestCount} skipped)")
			}
		}
	}
}

assemble.dependsOn docsZip

gradle.allprojects() { p ->
	apply plugin: "io.reactor.gradle.custom-version"
}

configure(subprojects) { p ->
	//these apply once the above configure is done, but before project-specific build.gradle have applied
	apply plugin: "io.reactor.gradle.java-conventions"
	apply from: "${rootDir}/gradle/javadoc.gradle"

	//these apply AFTER project-specific build.gradle have applied
	afterEvaluate {
		if (p.plugins.hasPlugin("kotlin")) {
			println "Applying Kotlin conventions to ${p.name}"
			compileKotlin {
				kotlinOptions.jvmTarget = "1.8"
				kotlinOptions.freeCompilerArgs = ["-Xjsr305=strict"]
			}
			compileTestKotlin {
				kotlinOptions.jvmTarget = "1.8"
				kotlinOptions.freeCompilerArgs = ["-Xjsr305=strict"]
			}
		}
	}
}<|MERGE_RESOLUTION|>--- conflicted
+++ resolved
@@ -103,26 +103,11 @@
 	description = 'Non-Blocking Reactive Foundation for the JVM'
 	group = 'io.projectreactor'
 
-<<<<<<< HEAD
-  repositories {
-	mavenLocal()
-	if (version.endsWith('-SNAPSHOT') || version.contains('-SNAPSHOT-')) { //classic or customized snapshots
-	  maven { url 'https://repo.spring.io/libs-snapshot' }
-	}
-
-	mavenCentral()
-	jcenter()
-	maven { url 'https://repo.spring.io/libs-milestone' }
-	maven { url "https://oss.sonatype.org/content/repositories/releases/" }
-
-  }
-=======
 	repositories {
 		mavenLocal()
-		if (version.endsWith('BUILD-SNAPSHOT')) {
+		if (version.endsWith('-SNAPSHOT') || version.contains('-SNAPSHOT-')) { //classic or customized snapshots
 			maven { url 'https://repo.spring.io/libs-snapshot' }
 		}
->>>>>>> 8fda76c0
 
 		mavenCentral()
 		jcenter()
