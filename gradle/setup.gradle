/*
 * Copyright (c) 2011-2017 Pivotal Software Inc, All Rights Reserved.
 *
 * Licensed under the Apache License, Version 2.0 (the "License");
 * you may not use this file except in compliance with the License.
 * You may obtain a copy of the License at
 *
 *       https://www.apache.org/licenses/LICENSE-2.0
 *
 * Unless required by applicable law or agreed to in writing, software
 * distributed under the License is distributed on an "AS IS" BASIS,
 * WITHOUT WARRANTIES OR CONDITIONS OF ANY KIND, either express or implied.
 * See the License for the specific language governing permissions and
 * limitations under the License.
 */

<<<<<<< HEAD
if (project.name == 'benchmarks')
	return

apply plugin: 'propdeps-maven'
=======
>>>>>>> f2b940cb
apply plugin: 'maven-publish'
apply plugin: "com.jfrog.artifactory"

jar {
	manifest.attributes["Created-By"] = "${System.getProperty("java.version")} (${System.getProperty("java.specification.vendor")})"
	manifest.attributes["Implementation-Title"] = project.name
	manifest.attributes["Implementation-Version"] = project.version
}

task sourcesJar(type: Jar) {
	archiveClassifier.set('sources')
	from sourceSets.main.allSource
}

task javadocJar(type: Jar) {
	archiveClassifier.set('javadoc')
	from javadoc
}

publishing {
	publications {
		mavenJava(MavenPublication) {
			from components.java
			artifact sourcesJar
			artifact javadocJar
			//other project-specific artifacts are added in each project's builds

			pom {
				afterEvaluate {
					name = project.description
					description = project.description
				}
				packaging = 'jar' //if not explicitly set, end up as `pom` in output. omitted in output if set as `jar`...
				url = 'https://github.com/reactor/reactor-core'
				organization {
					name = 'reactor'
					url = 'https://github.com/reactor'
				}
				licenses {
					license {
						name = 'Apache License, Version 2.0'
						url = 'https://www.apache.org/licenses/LICENSE-2.0.txt'
						distribution = 'repo'
					}
				}
				scm {
					url = 'https://github.com/reactor/reactor-core'
					connection = 'scm:git:git://github.com/reactor/reactor-core'
					developerConnection = 'scm:git:git://github.com/reactor/reactor-core'
				}
				developers {
					developer {
						id = 'smaldini'
						name = 'Stephane Maldini'
						email = 'smaldini@pivotal.io'
					}
					developer {
						id = 'akarnokd'
						name = 'David Karnok'
						email = 'akarnokd@gmail.com'
					}
					developer {
						id = 'simonbasle'
						name = 'Simon Baslé'
						email = 'sbasle@pivotal.io'
					}
					developer {
						id = 'bsideup'
						name = 'Sergei Egorov'
						email = 'segorov@pivotal.io'
					}
					developer {
						id = 'sdeleuze'
						name = 'Sébastien Deleuze'
						email = 'sdeleuze@pivotal.io'
					}
				}
				issueManagement {
					system = "GitHub Issues"
					url = "https://github.com/reactor/reactor-core/issues"
				}

				withXml {
					//set optional true for compileOnly dependencies, which are not in there by default
					asNode().dependencies[0].each { node ->
						def group = node.groupId.text()
						def artifact = node.artifactId.text()
						def version = node.version.text()
						def isOptional = project.configurations.optional.allDependencies.any { dep -> dep.group == group && dep.name == artifact }
						if (isOptional) {
							node.appendNode('optional', true)
							println "$group:$artifact:$version has been marked as optional in generated pom"
						}
					}
					//groovy magic incantation to sort dependencies alphabetically (scope/group/name..)
					def sorted = asNode().dependencies[0].children().collect().sort { it.scope.text() + it.groupId.text() + it.artifactId.text() }
					asNode().dependencies[0].children().with { deps ->
						deps.clear()
						sorted.each { deps.add(it) }
					}
				}
			}
		}
	}
}

artifactoryPublish {
	publications(publishing.publications.mavenJava)
}<|MERGE_RESOLUTION|>--- conflicted
+++ resolved
@@ -14,13 +14,9 @@
  * limitations under the License.
  */
 
-<<<<<<< HEAD
 if (project.name == 'benchmarks')
 	return
 
-apply plugin: 'propdeps-maven'
-=======
->>>>>>> f2b940cb
 apply plugin: 'maven-publish'
 apply plugin: "com.jfrog.artifactory"
 
