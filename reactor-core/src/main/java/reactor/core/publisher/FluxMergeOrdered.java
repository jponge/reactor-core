--- conflicted
+++ resolved
@@ -43,13 +43,8 @@
  * @author David Karnok
  * @author Simon Baslé
  */
-<<<<<<< HEAD
-//source: http://akarnokd.blogspot.fr/2017/09/java-9-flow-api-ordered-merge.html
+//source: https://akarnokd.blogspot.fr/2017/09/java-9-flow-api-ordered-merge.html
 final class FluxMergeOrdered<T> extends Flux<T> implements SourceProducer<T> {
-=======
-//source: https://akarnokd.blogspot.fr/2017/09/java-9-flow-api-ordered-merge.html
-final class FluxMergeOrdered<T> extends Flux<T> implements Scannable {
->>>>>>> 840dd558
 
 	final int                      prefetch;
 	final Supplier<Queue<T>>       queueSupplier;
