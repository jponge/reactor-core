/*
 * Copyright (c) 2011-Present Pivotal Software Inc, All Rights Reserved.
 *
 * Licensed under the Apache License, Version 2.0 (the "License");
 * you may not use this file except in compliance with the License.
 * You may obtain a copy of the License at
 *
 *       https://www.apache.org/licenses/LICENSE-2.0
 *
 * Unless required by applicable law or agreed to in writing, software
 * distributed under the License is distributed on an "AS IS" BASIS,
 * WITHOUT WARRANTIES OR CONDITIONS OF ANY KIND, either express or implied.
 * See the License for the specific language governing permissions and
 * limitations under the License.
 */
package reactor.core.publisher;

import java.util.concurrent.ConcurrentLinkedQueue;
import java.util.concurrent.CountDownLatch;
import java.util.concurrent.Executors;
import java.util.concurrent.ScheduledExecutorService;
import java.util.concurrent.Semaphore;
import java.util.concurrent.TimeUnit;
import java.util.concurrent.atomic.AtomicBoolean;
import java.util.concurrent.atomic.AtomicInteger;
import java.util.concurrent.atomic.AtomicReference;
import java.util.stream.IntStream;

import org.junit.jupiter.api.Test;
import org.junit.jupiter.params.ParameterizedTest;
import org.junit.jupiter.params.provider.EnumSource;
import org.reactivestreams.Subscriber;
import org.reactivestreams.Subscription;
import reactor.core.CoreSubscriber;
import reactor.core.Exceptions;
import reactor.core.Scannable;
import reactor.core.publisher.FluxCreate.BufferAsyncSink;
import reactor.core.publisher.FluxCreate.LatestAsyncSink;
import reactor.core.publisher.FluxCreate.SerializedFluxSink;
import reactor.core.publisher.FluxSink.OverflowStrategy;
import reactor.core.scheduler.Scheduler;
import reactor.core.scheduler.Schedulers;
import reactor.test.StepVerifier;
import reactor.test.StepVerifier.Step;
import reactor.test.subscriber.AssertSubscriber;
import reactor.test.util.RaceTestUtils;
import reactor.util.context.Context;

import static org.assertj.core.api.Assertions.assertThat;
import static org.assertj.core.api.Assertions.fail;

class FluxCreateTest {

	@Test
	void normalBuffered() {
		AssertSubscriber<Integer> ts = AssertSubscriber.create();
		Flux<Integer> source = Flux.<Signal<Integer>>create(e -> {
			e.next(Signal.next(1));
			e.next(Signal.next(2));
			e.next(Signal.next(3));
			e.next(Signal.complete());
		}).dematerialize();

		source.subscribe(ts);

		ts.assertValues(1, 2, 3)
		  .assertNoError()
		  .assertComplete();
	}

	@Test
	void gh613() {
		AtomicBoolean cancelled = new AtomicBoolean();
		AtomicBoolean completed = new AtomicBoolean();
		AtomicBoolean errored = new AtomicBoolean();
		AtomicInteger i = new AtomicInteger();

		Flux<Integer> source = Flux.create(e -> {
			e.next(1);
			cancelled.set(e.isCancelled());
			e.next(2);
			e.next(3);
			e.complete();

		});

		source.subscribe(new Subscriber<Integer>(){
			@Override
			public void onSubscribe(Subscription s) {
				s.request(Long.MAX_VALUE);
			}

			@Override
			public void onNext(Integer integer) {
				i.incrementAndGet();
				throw new RuntimeException();
			}

			@Override
			public void onError(Throwable t) {
				errored.set(true);
			}

			@Override
			public void onComplete() {
				completed.set(true);
			}
		});

		assertThat(cancelled.get()).isTrue();
		assertThat(completed.get()).isFalse();
		assertThat(errored.get()).isFalse();
		assertThat(i).hasValue(1);
	}

	@Test
	void fluxCreateBuffered() {
		AtomicInteger onDispose = new AtomicInteger();
		AtomicInteger onCancel = new AtomicInteger();
		Flux<String> created = Flux.create(s -> {
			s.onDispose(onDispose::getAndIncrement)
			 .onCancel(onCancel::getAndIncrement);
			s.next("test1");
			s.next("test2");
			s.next("test3");
			s.complete();
		});

		assertThat(created.getPrefetch()).isEqualTo(-1);

		StepVerifier.create(created)
		            .expectNext("test1", "test2", "test3")
		            .verifyComplete();

		assertThat(onDispose).hasValue(1);
		assertThat(onCancel).hasValue(0);
	}

	@Test
	void fluxCreateBuffered2() {
		AtomicInteger cancellation = new AtomicInteger();
		AtomicInteger onCancel = new AtomicInteger();
		StepVerifier.create(Flux.create(s -> {
			s.onDispose(cancellation::getAndIncrement);
			s.onCancel(onCancel::getAndIncrement);
			s.next("test1");
			s.next("test2");
			s.next("test3");
			s.complete();
		}).publishOn(Schedulers.parallel()))
		            .expectNext("test1", "test2", "test3")
		            .verifyComplete();

		assertThat(cancellation).hasValue(1);
		assertThat(onCancel).hasValue(0);
	}

	@Test
	void fluxCreateBufferedError() {
		Flux<String> created = Flux.create(s -> {
			s.next("test1");
			s.next("test2");
			s.next("test3");
			s.error(new Exception("test"));
		});

		StepVerifier.create(created)
		            .expectNext("test1", "test2", "test3")
		            .verifyErrorMessage("test");
	}

	@Test
	void fluxCreateBufferedError2() {
		Flux<String> created = Flux.create(s -> {
			s.error(new Exception("test"));
		});

		StepVerifier.create(created)
		            .verifyErrorMessage("test");
	}

	@Test
	void fluxCreateBufferedEmpty() {
		Flux<String> created = Flux.create(FluxSink::complete);

		StepVerifier.create(created)
		            .verifyComplete();
	}

	@Test
	void fluxCreateDisposables() {
		AtomicInteger dispose1 = new AtomicInteger();
		AtomicInteger dispose2 = new AtomicInteger();
		AtomicInteger cancel1 = new AtomicInteger();
		AtomicInteger cancel2 = new AtomicInteger();
		AtomicInteger cancellation = new AtomicInteger();
		Flux<String> created = Flux.create(s -> {
			s.onDispose(dispose1::getAndIncrement)
			 .onCancel(cancel1::getAndIncrement);
			s.onDispose(dispose2::getAndIncrement);
			assertThat(dispose2).hasValue(1);
			s.onCancel(cancel2::getAndIncrement);
			assertThat(cancel2).hasValue(1);
			s.onDispose(cancellation::getAndIncrement);
			assertThat(cancellation).hasValue(1);
			assertThat(dispose1).hasValue(0);
			assertThat(cancel1).hasValue(0);
			s.next("test1");
			s.complete();
		});

		StepVerifier.create(created)
		            .expectNext("test1")
		            .verifyComplete();

		assertThat(dispose1).hasValue(1);
		assertThat(cancel1).hasValue(0);
	}

	@Test
	void fluxCreateBufferedCancelled() {
		AtomicInteger onDispose = new AtomicInteger();
		AtomicInteger onCancel = new AtomicInteger();
		Flux<String> created = Flux.create(s -> {
			s.onDispose(() -> {
				onDispose.getAndIncrement();
				assertThat(s.isCancelled()).isTrue();
			});
			s.onCancel(() -> {
				onCancel.getAndIncrement();
				assertThat(s.isCancelled()).isTrue();
			});
			s.next("test1");
			s.next("test2");
			s.next("test3");
			s.complete();
		});

		StepVerifier.create(created)
		            .expectNext("test1", "test2", "test3")
		            .thenCancel()
		            .verify();

		assertThat(onDispose).hasValue(1);
		assertThat(onCancel).hasValue(1);
	}

	@Test
	void fluxCreateOnDispose() {
		int count = 5;
		AtomicInteger onDispose = new AtomicInteger();
		AtomicInteger onCancel = new AtomicInteger();
		class Emitter {

			private final FluxSink<Integer> sink;

			private Emitter(FluxSink<Integer> sink) {
				this.sink = sink;
			}

			public void emit(long n) {
				for (int i = 0; i < n; i++)
					sink.next(i);
				sink.complete();
			}
		}
		Flux<Integer> flux1 = Flux.create(s -> {
			Emitter emitter = new Emitter(s);
			s.onDispose(() -> onDispose.incrementAndGet());
			s.onCancel(() -> onCancel.incrementAndGet());
			s.onRequest(emitter::emit);
		});
		StepVerifier.create(flux1, count)
		            .expectNextCount(count)
		            .expectComplete()
		            .verify();
		assertThat(onDispose).hasValue(1);
		assertThat(onCancel).hasValue(0);

		onDispose.set(0);
		onCancel.set(0);
		Flux<Integer> flux2 = Flux.create(s -> {
			Emitter emitter = new Emitter(s);
			s.onRequest(emitter::emit);
			s.onDispose(() -> onDispose.incrementAndGet());
			s.onCancel(() -> onCancel.incrementAndGet());
		});
		StepVerifier.create(flux2, count)
		            .expectNextCount(count)
		            .expectComplete()
		            .verify();
		assertThat(onDispose).hasValue(1);
		assertThat(onCancel).hasValue(0);
	}

	@Test
	void monoFirstCancelThenOnCancel() {
		AtomicInteger onCancel = new AtomicInteger();
		AtomicReference<FluxSink<Object>> sink = new AtomicReference<>();
		StepVerifier.create(Flux.create(sink::set))
				.thenAwait()
				.consumeSubscriptionWith(Subscription::cancel)
				.then(() -> sink.get().onCancel(onCancel::getAndIncrement))
				.thenCancel()
				.verify();
		assertThat(onCancel).hasValue(1);
	}

	@Test
	void monoFirstCancelThenOnDispose() {
		AtomicInteger onDispose = new AtomicInteger();
		AtomicReference<FluxSink<Object>> sink = new AtomicReference<>();
		StepVerifier.create(Flux.create(sink::set))
				.thenAwait()
				.consumeSubscriptionWith(Subscription::cancel)
				.then(() -> sink.get().onDispose(onDispose::getAndIncrement))
				.thenCancel()
				.verify();
		assertThat(onDispose).hasValue(1);
	}

	@Test
	void fluxCreateBufferedBackpressured() {
		Flux<String> created = Flux.create(s -> {
			assertThat(s.requestedFromDownstream()).isEqualTo(1);
			s.next("test1");
			s.next("test2");
			s.next("test3");
			s.complete();
		});

		StepVerifier.create(created, 1)
		            .expectNext("test1")
		            .thenAwait()
		            .thenRequest(2)
		            .expectNext("test2", "test3")
		            .verifyComplete();
	}

	@Test
	void fluxPush() {
		Flux<String> created = Flux.push(s -> {
			s.next("test1");
			s.next("test2");
			s.next("test3");
			s.complete();
		});

		assertThat(created.getPrefetch()).isEqualTo(-1);

		StepVerifier.create(created)
		            .expectNext("test1", "test2", "test3")
		            .verifyComplete();
	}

	@Test
	void fluxCreateSerialized() {
		Flux<String> created = Flux.create(s -> {
			s.next("test1");
			s.next("test2");
			s.next("test3");
			s.complete();
		});

		assertThat(created.getPrefetch()).isEqualTo(-1);

		StepVerifier.create(created)
		            .expectNext("test1", "test2", "test3")
		            .verifyComplete();
	}

	@Test
	void fluxCreateSerialized2(){
		StepVerifier.create(Flux.create(s -> {
			s.next("test1");
			s.next("test2");
			s.next("test3");
			s.complete();
		}).publishOn(Schedulers.parallel()))
		            .expectNext("test1", "test2", "test3")
		            .verifyComplete();
	}

	@Test
	void fluxCreateSerializedError() {
		Flux<String> created = Flux.create(s -> {
			s.next("test1");
			s.next("test2");
			s.next("test3");
			s.error(new Exception("test"));
		});

		StepVerifier.create(created)
		            .expectNext("test1", "test2", "test3")
		            .verifyErrorMessage("test");
	}

	@Test
	void fluxCreateSerializedError2() {
		Flux<String> created = Flux.create(s -> {
			s.error(new Exception("test"));
		});

		StepVerifier.create(created)
		            .verifyErrorMessage("test");
	}

	@Test
	void fluxCreateSerializedEmpty() {
		Flux<String> created = Flux.create(s ->{
			s.complete();
		});

		StepVerifier.create(created)
		            .verifyComplete();
	}

	@Test
	void fluxCreateSerializedCancelled() {
		AtomicInteger onDispose = new AtomicInteger();
		AtomicInteger onCancel = new AtomicInteger();
		Flux<String> created = Flux.create(s -> {
			s.onDispose(onDispose::getAndIncrement)
			 .onCancel(onCancel::getAndIncrement);
			s.next("test1");
			s.next("test2");
			s.next("test3");
			assertThat(s.isCancelled()).isTrue();
			s.complete();
		});

		StepVerifier.create(created)
		            .expectNext("test1", "test2", "test3")
		            .thenCancel()
		            .verify();

		assertThat(onDispose).hasValue(1);
		assertThat(onCancel).hasValue(1);
	}

	@Test
	void fluxCreateSerializedBackpressured() {
		Flux<String> created = Flux.create(s -> {
			assertThat(s.requestedFromDownstream()).isEqualTo(1);
			s.next("test1");
			s.next("test2");
			s.next("test3");
			s.complete();
		});

		StepVerifier.create(created, 1)
		            .expectNext("test1")
		            .thenAwait()
		            .thenRequest(2)
		            .expectNext("test2", "test3")
		            .verifyComplete();
	}

	@Test
	void fluxCreateSerializedConcurrent() {
		Scheduler.Worker w1 = Schedulers.boundedElastic().createWorker();
		Scheduler.Worker w2 = Schedulers.boundedElastic().createWorker();
		CountDownLatch latch = new CountDownLatch(1);
		CountDownLatch latch2 = new CountDownLatch(1);
		AtomicReference<Thread> ref = new AtomicReference<>();

		ref.set(Thread.currentThread());

		Flux<String> created = Flux.create(serialized -> {
			w1.schedule(() -> serialized.next("test1"));
			try {
				latch2.await();
			}
			catch (InterruptedException e) {
				fail("unexpected InterruptedException");
			}
			w2.schedule(() -> {
				serialized.next("test2");
				serialized.next("test3");
				serialized.complete();
				latch.countDown();
			});
		}, FluxSink.OverflowStrategy.IGNORE);

		try {
			StepVerifier.create(created)
			            .assertNext(s -> {
				            assertThat(s).isEqualTo("test1");
				            assertThat(ref.get()).isNotEqualTo(Thread.currentThread());
				            ref.set(Thread.currentThread());
				            latch2.countDown();
				            try {
					            latch.await();
				            }
				            catch (InterruptedException e) {
					            fail("Unexpected InterruptedException");
				            }
			            })
			            .assertNext(s -> {
				            assertThat(ref).hasValue(Thread.currentThread());
				            assertThat(s).isEqualTo("test2");
			            })
			            .assertNext(s -> {
				            assertThat(ref).hasValue(Thread.currentThread());
				            assertThat(s).isEqualTo("test3");
			            })
			            .verifyComplete();
		}
		finally {
			w1.dispose();
			w2.dispose();
		}
	}

	@Test
	void fluxCreateLatest() {
		Flux<String> created = Flux.create(s -> {
			s.next("test1");
			s.next("test2");
			s.next("test3");
			s.complete();
		}, FluxSink.OverflowStrategy.LATEST);

		assertThat(created.getPrefetch()).isEqualTo(-1);

		StepVerifier.create(created)
		            .expectNext("test1", "test2", "test3")
		            .verifyComplete();
	}

	@Test
	void fluxCreateLatest2(){
		StepVerifier.create(Flux.create(s -> {
			s.next("test1");
			s.next("test2");
			s.next("test3");
			s.complete();
		}, FluxSink.OverflowStrategy.LATEST).publishOn(Schedulers.parallel()))
		            .expectNext("test1", "test2", "test3")
		            .verifyComplete();
	}

	@Test
	void fluxCreateLatestError() {
		Flux<String> created = Flux.create(s -> {
			s.next("test1");
			s.next("test2");
			s.next("test3");
			s.error(new Exception("test"));
		}, FluxSink.OverflowStrategy.LATEST);

		StepVerifier.create(created)
		            .expectNext("test1", "test2", "test3")
		            .verifyErrorMessage("test");
	}

	@Test
	void fluxCreateLatestError2() {
		Flux<String> created = Flux.create(s -> {
			s.error(new Exception("test"));
		}, FluxSink.OverflowStrategy.LATEST);

		StepVerifier.create(created)
		            .verifyErrorMessage("test");
	}

	@Test
	void fluxCreateLatestEmpty() {
		Flux<String> created =
				Flux.create(FluxSink::complete, FluxSink.OverflowStrategy.LATEST);

		StepVerifier.create(created)
		            .verifyComplete();
	}

	@Test
	void fluxCreateLatestCancelled() {
		AtomicInteger onDispose = new AtomicInteger();
		AtomicInteger onCancel = new AtomicInteger();
		Flux<String> created = Flux.create(s -> {
			s.onDispose(() -> {
				onDispose.getAndIncrement();
				assertThat(s.isCancelled()).isTrue();
			});
			s.onCancel(() -> {
				onCancel.getAndIncrement();
				assertThat(s.isCancelled()).isTrue();
			});
			s.next("test1");
			s.next("test2");
			s.next("test3");
			s.complete();
		}, FluxSink.OverflowStrategy.LATEST);

		StepVerifier.create(created)
		            .expectNext("test1", "test2", "test3")
		            .thenCancel()
		            .verify();

		assertThat(onDispose).hasValue(1);
		assertThat(onCancel).hasValue(1);
	}

	@Test
	void fluxCreateLatestBackpressured() {
		Flux<String> created = Flux.create(s -> {
			assertThat(s.requestedFromDownstream()).isEqualTo(1);
			s.next("test1");
			s.next("test2");
			s.next("test3");
			s.complete();
		}, FluxSink.OverflowStrategy.LATEST);

		StepVerifier.create(created, 1)
		            .expectNext("test1")
		            .thenAwait()
		            .thenRequest(2)
		            .expectNext("test3")
		            .verifyComplete();
	}

	@Test
	void fluxCreateDrop() {
		Flux<String> created = Flux.create(s -> {
			s.next("test1");
			s.next("test2");
			s.next("test3");
			s.complete();
		}, FluxSink.OverflowStrategy.DROP);

		assertThat(created.getPrefetch()).isEqualTo(-1);

		StepVerifier.create(created)
		            .expectNext("test1", "test2", "test3")
		            .verifyComplete();
	}

	@Test
	void fluxCreateDrop2(){
		StepVerifier.create(Flux.create(s -> {
			s.next("test1");
			s.next("test2");
			s.next("test3");
			s.complete();
		}, FluxSink.OverflowStrategy.DROP).publishOn(Schedulers.parallel()))
		            .expectNext("test1", "test2", "test3")
		            .verifyComplete();
	}

	@Test
	void fluxCreateDropError() {
		Flux<String> created = Flux.create(s -> {
			s.next("test1");
			s.next("test2");
			s.next("test3");
			s.error(new Exception("test"));
		}, FluxSink.OverflowStrategy.DROP);

		StepVerifier.create(created)
		            .expectNext("test1", "test2", "test3")
		            .verifyErrorMessage("test");
	}

	@Test
	void fluxCreateDropError2() {
		Flux<String> created = Flux.create(s -> {
			s.error(new Exception("test"));
		}, FluxSink.OverflowStrategy.DROP);

		StepVerifier.create(created)
		            .verifyErrorMessage("test");
	}

	@Test
	void fluxCreateDropEmpty() {
		Flux<String> created =
				Flux.create(FluxSink::complete, FluxSink.OverflowStrategy.DROP);

		StepVerifier.create(created)
		            .verifyComplete();
	}

	@Test
	void fluxCreateDropCancelled() {
		AtomicInteger onDispose = new AtomicInteger();
		AtomicInteger onCancel = new AtomicInteger();
		Flux<String> created = Flux.create(s -> {
			s.onDispose(() -> {
				onDispose.getAndIncrement();
				assertThat(s.isCancelled()).isTrue();
			});
			s.onCancel(() -> {
				onCancel.getAndIncrement();
				assertThat(s.isCancelled()).isTrue();
			});
			s.next("test1");
			s.next("test2");
			s.next("test3");
			s.complete();
		}, FluxSink.OverflowStrategy.DROP);

		StepVerifier.create(created)
		            .expectNext("test1", "test2", "test3")
		            .thenCancel()
		            .verify();

		assertThat(onDispose).hasValue(1);
		assertThat(onCancel).hasValue(1);
	}

	@Test
	void fluxCreateDropBackpressured() {
		Flux<String> created = Flux.create(s -> {
			assertThat(s.requestedFromDownstream()).isEqualTo(1);
			s.next("test1");
			s.next("test2");
			s.next("test3");
			s.complete();
		}, FluxSink.OverflowStrategy.DROP);

		StepVerifier.create(created, 1)
		            .expectNext("test1")
		            .thenAwait()
		            .thenRequest(2)
		            .verifyComplete();
	}

	@Test
	void fluxCreateError() {
		Flux<String> created = Flux.create(s -> {
			s.next("test1");
			s.next("test2");
			s.next("test3");
			s.complete();
		}, FluxSink.OverflowStrategy.ERROR);

		assertThat(created.getPrefetch()).isEqualTo(-1);

		StepVerifier.create(created)
		            .expectNext("test1", "test2", "test3")
		            .verifyComplete();
	}

	@Test
	void fluxCreateError2(){
		StepVerifier.create(Flux.create(s -> {
			s.next("test1");
			s.next("test2");
			s.next("test3");
			s.complete();
		}, FluxSink.OverflowStrategy.ERROR).publishOn(Schedulers.parallel()))
		            .expectNext("test1", "test2", "test3")
		            .verifyComplete();
	}

	@Test
	void fluxCreateErrorError() {
		Flux<String> created = Flux.create(s -> {
			s.next("test1");
			s.next("test2");
			s.next("test3");
			s.error(new Exception("test"));
		}, FluxSink.OverflowStrategy.ERROR);

		StepVerifier.create(created)
		            .expectNext("test1", "test2", "test3")
		            .verifyErrorMessage("test");
	}

	@Test
	void fluxCreateErrorError2() {
		Flux<String> created = Flux.create(s -> {
			s.error(new Exception("test"));
		}, FluxSink.OverflowStrategy.ERROR);

		StepVerifier.create(created)
		            .verifyErrorMessage("test");
	}

	@Test
	void fluxCreateErrorEmpty() {
		Flux<String> created =
				Flux.create(FluxSink::complete, FluxSink.OverflowStrategy.ERROR);

		StepVerifier.create(created)
		            .verifyComplete();
	}

	@Test
	void fluxCreateErrorCancelled() {
		AtomicInteger onDispose = new AtomicInteger();
		AtomicInteger onCancel = new AtomicInteger();
		Flux<String> created = Flux.create(s -> {
			s.onDispose(() -> {
				onDispose.getAndIncrement();
				assertThat(s.isCancelled()).isTrue();
			});
			s.onCancel(() -> {
				onCancel.getAndIncrement();
				assertThat(s.isCancelled()).isTrue();
			});
			s.next("test1");
			s.next("test2");
			s.next("test3");
			s.complete();
		}, FluxSink.OverflowStrategy.ERROR);

		StepVerifier.create(created)
		            .expectNext("test1", "test2", "test3")
		            .thenCancel()
		            .verify();

		assertThat(onDispose).hasValue(1);
		assertThat(onCancel).hasValue(1);
	}

	@Test
	void fluxCreateErrorBackpressured() {
		Flux<String> created = Flux.create(s -> {
			assertThat(s.requestedFromDownstream()).isEqualTo(1);
			s.next("test1");
			s.next("test2");
			s.next("test3");
			s.complete();
		}, FluxSink.OverflowStrategy.ERROR);

		StepVerifier.create(created, 1)
		            .expectNext("test1")
		            .thenAwait()
		            .thenRequest(2)
		            .verifyErrorMatches(Exceptions::isOverflow);
	}

	@Test
	void fluxCreateIgnore() {
		Flux<String> created = Flux.create(s -> {
			s.next("test1");
			s.next("test2");
			s.next("test3");
			s.complete();
		}, FluxSink.OverflowStrategy.IGNORE);

		assertThat(created.getPrefetch()).isEqualTo(-1);

		StepVerifier.create(created)
		            .expectNext("test1", "test2", "test3")
		            .verifyComplete();
	}

	@Test
	void fluxCreateIgnore2(){
		StepVerifier.create(Flux.create(s -> {
			s.next("test1");
			s.next("test2");
			s.next("test3");
			s.complete();
		}, FluxSink.OverflowStrategy.IGNORE).publishOn(Schedulers.parallel()))
		            .expectNext("test1", "test2", "test3")
		            .verifyComplete();
	}

	@Test
	void fluxCreateIgnoreError() {
		Flux<String> created = Flux.create(s -> {
			s.next("test1");
			s.next("test2");
			s.next("test3");
			s.error(new Exception("test"));
		}, FluxSink.OverflowStrategy.IGNORE);

		StepVerifier.create(created)
		            .expectNext("test1", "test2", "test3")
		            .verifyErrorMessage("test");
	}

	@Test
	void fluxCreateIgnoreError2() {
		Flux<String> created = Flux.create(s -> {
			s.error(new Exception("test"));
		}, FluxSink.OverflowStrategy.IGNORE);

		StepVerifier.create(created)
		            .verifyErrorMessage("test");
	}

	@Test
	void fluxCreateIgnoreEmpty() {
		Flux<String> created =
				Flux.create(FluxSink::complete, FluxSink.OverflowStrategy.IGNORE);

		StepVerifier.create(created)
		            .verifyComplete();
	}

	@Test
	void fluxCreateIgnoreCancelled() {
		AtomicInteger onDispose = new AtomicInteger();
		AtomicInteger onCancel = new AtomicInteger();
		Flux<String> created = Flux.create(s -> {
			s.onDispose(() -> {
				onDispose.getAndIncrement();
				assertThat(s.isCancelled()).isTrue();
			});
			s.onCancel(() -> {
				onCancel.getAndIncrement();
				assertThat(s.isCancelled()).isTrue();
			});
			s.next("test1");
			s.next("test2");
			s.next("test3");
			s.complete();
		}, FluxSink.OverflowStrategy.IGNORE);

		StepVerifier.create(created)
		            .expectNext("test1", "test2", "test3")
		            .thenCancel()
		            .verify();

		assertThat(onDispose).hasValue(1);
		assertThat(onCancel).hasValue(1);
	}

	@Test
	void fluxCreateIgnoreBackpressured() {
		Flux<String> created = Flux.create(s -> {
			assertThat(s.requestedFromDownstream()).isEqualTo(1);
			s.next("test1");
			s.next("test2");
			s.next("test3");
			s.complete();
		}, FluxSink.OverflowStrategy.IGNORE);

		try {
			StepVerifier.create(created, 1)
			            .expectNext("test1")
			            .thenAwait()
			            .thenRequest(2)
			            .verifyComplete();
			fail("Expected AssertionError here");
		}
		catch (AssertionError error){
			assertThat(error).hasMessageContaining(
					"request overflow (expected production of at most 1; produced: 2; request overflown by signal: onNext(test2))");
		}
	}

	@Test
	void fluxPushOnRequest() {
		AtomicInteger index = new AtomicInteger(1);
		AtomicInteger onRequest = new AtomicInteger();
		Flux<Integer> created = Flux.push(s -> {
			s.onRequest(n -> {
				onRequest.incrementAndGet();
				assertThat(n).isEqualTo(Long.MAX_VALUE);
				for (int i = 0; i < 5; i++) {
					s.next(index.getAndIncrement());
				}
				s.complete();
			});
		}, OverflowStrategy.BUFFER);

		StepVerifier.create(created, 0)
		            .expectSubscription()
		            .thenAwait()
		            .thenRequest(1)
		            .expectNext(1)
		            .thenRequest(2)
		            .expectNext(2, 3)
		            .thenRequest(2)
		            .expectNext(4, 5)
		            .expectComplete()
		            .verify();
		assertThat(onRequest).hasValue(1);
	}

	@Test
	void fluxCreateGenerateOnRequest() {
		AtomicInteger index = new AtomicInteger(1);
		Flux<Integer> created = Flux.create(s -> {
			s.onRequest(n -> {
				for (int i = 0; i < n; i++) {
					s.next(index.getAndIncrement());
				}
			});
		});

		StepVerifier.create(created, 0)
		            .expectSubscription()
		            .thenAwait()
		            .thenRequest(1)
		            .expectNext(1)
		            .thenRequest(2)
		            .expectNext(2, 3)
		            .thenCancel()
		            .verify();
	}

	@Test
	void fluxCreateOnRequestSingleThread() {
		for (OverflowStrategy overflowStrategy : OverflowStrategy.values()) {
			testFluxCreateOnRequestSingleThread(overflowStrategy);
		}
	}

	private void testFluxCreateOnRequestSingleThread(OverflowStrategy overflowStrategy) {
		RequestTrackingTestQueue queue = new RequestTrackingTestQueue();
		Flux<Integer> created = Flux.create(pushPullSink -> {
<<<<<<< HEAD
			assertThat(pushPullSink).isInstanceOf(SerializedFluxSink.class);
			SerializedFluxSink<Integer> s = (SerializedFluxSink<Integer>)pushPullSink;
=======
			assertThat(pushPullSink).isInstanceOf(SerializedSink.class);
			SerializedSink<Integer> s = (SerializedSink<Integer>)pushPullSink;
>>>>>>> c1767fd6
			FluxSink<Integer> s1 = s.onRequest(n -> {
				if (queue.sink == null) {
					queue.initialize(s);
					assertThat(n).isEqualTo(10);
				}

				queue.generate(5);
				queue.onRequest((int) n);
				if (s.sink instanceof BufferAsyncSink) {
					assertThat(((BufferAsyncSink<?>)s.sink).queue.size()).isEqualTo(0);
				}
				queue.pushToSink();
			});
<<<<<<< HEAD
			assertThat(s1).isInstanceOf(SerializedFluxSink.class);
			assertThat(s.onDispose(() -> {})).isInstanceOf(SerializedFluxSink.class);
			assertThat(s.onCancel(() -> {})).isInstanceOf(SerializedFluxSink.class);
=======
			assertThat(s1).isInstanceOf(SerializedSink.class);
			assertThat(s.onDispose(() -> {})).isInstanceOf(SerializedSink.class);
			assertThat(s.onCancel(() -> {})).isInstanceOf(SerializedSink.class);
>>>>>>> c1767fd6
		}, overflowStrategy);

		Step<Integer> step = StepVerifier.create(created, 0);
		for (int i = 0; i < 100; i++) {
			step = step.thenRequest(10)
			           .expectNextCount(5)
			           .then(() -> queue.generate(15))
			           .thenRequest(5)
			           .thenRequest(5)
			           .expectNextCount(15)
			           .thenAwait()
			           .thenRequest(25)
			           .then(() -> queue.generate(5))
			           .then(() -> queue.generate(5))
			           .expectNextCount(25)
			           .thenAwait();
		}
		step.thenCancel().verify();
		assertThat(queue.queue.isEmpty()).isTrue();
	}

	@Test
	void fluxCreateOnRequestMultipleThreadsSlowProducer() {
		for (OverflowStrategy overflowStrategy : OverflowStrategy.values()) {
			testFluxCreateOnRequestMultipleThreads(overflowStrategy, true);
		}
	}

	@Test
	void fluxCreateOnRequestMultipleThreadsFastProducer() {
		for (OverflowStrategy overflowStrategy : OverflowStrategy.values()) {
			testFluxCreateOnRequestMultipleThreads(overflowStrategy, false);
		}
	}

	private void testFluxCreateOnRequestMultipleThreads(OverflowStrategy overflowStrategy, boolean slowProducer) {
		int count = 10_000;
		TestQueue queue;
		if (overflowStrategy == OverflowStrategy.ERROR || overflowStrategy == OverflowStrategy.IGNORE)
			queue = new RequestTrackingTestQueue();
		else {
			queue = new TestQueue();
		}
		Flux<Integer> created = Flux.create(s -> {
			s.onRequest(n -> {
				if (queue.sink == null) {
					queue.initialize(s);
				}
				int r = n > count ? count : (int) n;
				queue.onRequest(r);
				queue.generateAsync(r, slowProducer);
			});
			s.onDispose(() -> queue.close());
		}, overflowStrategy);

		StepVerifier.create(created.take(count).publishOn(Schedulers.parallel(), 1000))
		            .expectNextCount(count)
		            .expectComplete()
		            .verify();
	}

	private static class TestQueue {

		protected ConcurrentLinkedQueue<Integer> queue;

		protected FluxSink<Integer> sink;

		private AtomicInteger index = new AtomicInteger();

		private ScheduledExecutorService executor = Executors.newSingleThreadScheduledExecutor();

		void initialize(FluxSink<Integer> sink) {
			this.queue = new ConcurrentLinkedQueue<>();
			this.sink = sink;
		}

		public void onRequest(int count) {
		}

		public void generate(int count) {
			for (int i = 0; i < count; i++)
				queue.offer(index.getAndIncrement());
			pushToSink();
		}

		void generateAsync(int requested, boolean slowProducer) {
			if (slowProducer) {
				for (int i = 0; i < 10; i++)
					executor.schedule(() -> generate(requested / 10), i, TimeUnit.MILLISECONDS);
				if (requested % 10 != 0)
					executor.schedule(() -> generate(requested % 10), 11, TimeUnit.MILLISECONDS);
			}
			else {
				executor.submit(() -> generate(requested * 2));
			}
			pushToSink();
		}

		public void pushToSink() {
			while (sink.requestedFromDownstream() > 0) {
				Integer item = queue.poll();
				if (item != null) {
					sink.next(item);
				} else {
					break;
				}
			}
		}

		public void close() {
			executor.shutdown();
		}
	}

	private static class RequestTrackingTestQueue extends TestQueue {

		private Semaphore pushSemaphore = new Semaphore(0);

		@Override
		public void onRequest(int count) {
			pushSemaphore.release(count);
		}

		@Override
		public void pushToSink() {
			while (pushSemaphore.tryAcquire()) {
				Integer item = queue.poll();
				if (item != null) {
					sink.next(item);
				} else {
					pushSemaphore.release();
					break;
				}
			}
		}
	}

	@Test
	public void scanOperator(){
		FluxCreate<?> test = new FluxCreate<>(v -> {}, OverflowStrategy.BUFFER, FluxCreate.CreateMode.PUSH_ONLY);

		assertThat(test.scan(Scannable.Attr.RUN_STYLE)).isSameAs(Scannable.Attr.RunStyle.ASYNC);
	}

	@Test
	void scanBaseSink() {
		CoreSubscriber<String> actual = new LambdaSubscriber<>(null, e -> {}, null, null);
		FluxCreate.BaseSink<String> test = new FluxCreate.BaseSink<String>(actual) {
			@Override
			public FluxSink<String> next(String s) {
				return this;
			}
		};
		assertThat(test.scan(Scannable.Attr.REQUESTED_FROM_DOWNSTREAM)).isEqualTo(0L);
		test.request(100);
		assertThat(test.scan(Scannable.Attr.REQUESTED_FROM_DOWNSTREAM)).isEqualTo(100L);

		assertThat(test.scan(Scannable.Attr.ACTUAL)).isSameAs(actual);
		assertThat(test.scan(Scannable.Attr.RUN_STYLE)).isSameAs(Scannable.Attr.RunStyle.ASYNC);

		assertThat(test.scan(Scannable.Attr.CANCELLED)).isFalse();
		assertThat(test.scan(Scannable.Attr.TERMINATED)).isFalse();

		test.cancel();
		assertThat(test.scan(Scannable.Attr.CANCELLED)).isTrue();
		assertThat(test.scan(Scannable.Attr.TERMINATED)).isFalse();
	}

	@Test
	void scanBaseSinkTerminated() {
		CoreSubscriber<String> actual = new LambdaSubscriber<>(null, e -> {}, null, null);
		FluxCreate.BaseSink<String> test = new FluxCreate.BaseSink<String>(actual) {
			@Override
			public FluxSink<String> next(String s) {
				return this;
			}
		};
		test.complete();
		assertThat(test.scan(Scannable.Attr.CANCELLED)).isFalse();
		assertThat(test.scan(Scannable.Attr.TERMINATED)).isTrue();
	}

	@Test
	void scanBufferAsyncSink() {
		CoreSubscriber<String> actual = new LambdaSubscriber<>(null, e -> {}, null, null);
		BufferAsyncSink<String> test = new BufferAsyncSink<>(actual, 123);
		test.queue.offer("foo");

		assertThat(test.scan(Scannable.Attr.BUFFERED)).isEqualTo(1);

		assertThat(test.scan(Scannable.Attr.TERMINATED)).isFalse();
		assertThat(test.scan(Scannable.Attr.ERROR)).isNull();

		test.error(new IllegalStateException("boom"));
		assertThat(test.scan(Scannable.Attr.TERMINATED)).isTrue();
		assertThat(test.scan(Scannable.Attr.ERROR)).hasMessage("boom");
	}

	@Test
	void scanLatestAsyncSink() {
		CoreSubscriber<String> actual = new LambdaSubscriber<>(null, e -> {}, null, null);
		LatestAsyncSink<String> test = new LatestAsyncSink<>(actual);

		assertThat(test.scan(Scannable.Attr.BUFFERED)).isEqualTo(0);
		test.queue.set("foo");
		assertThat(test.scan(Scannable.Attr.BUFFERED)).isEqualTo(1);

		assertThat(test.scan(Scannable.Attr.TERMINATED)).isFalse();
		assertThat(test.scan(Scannable.Attr.ERROR)).isNull();

		test.error(new IllegalStateException("boom"));
		assertThat(test.scan(Scannable.Attr.TERMINATED)).isTrue();
		assertThat(test.scan(Scannable.Attr.ERROR)).hasMessage("boom");
	}

	@Test
	void scanSerializedSink() {
		CoreSubscriber<String> actual = new LambdaSubscriber<>(null, e -> {}, null, null);
		FluxCreate.BaseSink<String> decorated = new LatestAsyncSink<>(actual);
		SerializedFluxSink<String> test = new SerializedFluxSink<>(decorated);

		test.mpscQueue.offer("foo");
		assertThat(test.scan(Scannable.Attr.BUFFERED)).isEqualTo(1);
		assertThat(decorated.scan(Scannable.Attr.BUFFERED)).isEqualTo(0);

		decorated.request(100);
		assertThat(test.scan(Scannable.Attr.REQUESTED_FROM_DOWNSTREAM)).isEqualTo(100L);
		decorated.cancel();
		assertThat(test.scan(Scannable.Attr.CANCELLED)).isTrue();
		assertThat(test.scan(Scannable.Attr.ACTUAL)).isSameAs(actual);
		assertThat(test.scan(Scannable.Attr.RUN_STYLE)).isSameAs(Scannable.Attr.RunStyle.ASYNC);

		assertThat(test.scan(Scannable.Attr.TERMINATED)).isFalse();
		assertThat(test.scan(Scannable.Attr.ERROR)).isNull();

		test.error = new IllegalStateException("boom");
		assertThat(test.scan(Scannable.Attr.ERROR)).hasMessage("boom");

	}

	@Test
	void contextTest() {
		StepVerifier.create(Flux.create(s -> IntStream.range(0, 10).forEach(i -> s.next(s
				.currentContext()
		                                                       .get(AtomicInteger.class)
		                                                       .incrementAndGet())))
		                        .take(10)
		                        .contextWrite(ctx -> ctx.put(AtomicInteger.class,
				                        new AtomicInteger())))
		            .expectNext(1, 2, 3, 4, 5, 6, 7, 8, 9, 10)
		            .verifyComplete();
	}

	@Test
	void contextTestPush() {
		StepVerifier.create(Flux.push(s -> IntStream.range(0, 10).forEach(i -> s.next(s
				.currentContext()
		                                                       .get(AtomicInteger.class)
		                                                       .incrementAndGet())))
		                        .take(10)
		                        .contextWrite(ctx -> ctx.put(AtomicInteger.class,
				                        new AtomicInteger())))
		            .expectNext(1, 2, 3, 4, 5, 6, 7, 8, 9, 10)
		            .verifyComplete();
	}

	@Test
	void bufferSinkToString() {
		StepVerifier.create(Flux.create(sink -> {
			sink.next(sink.toString());
			if (sink instanceof  SerializedFluxSink) {
				sink.next(((SerializedFluxSink) sink).sink.toString());
				sink.complete();
			}
			else {
				sink.error(new IllegalArgumentException("expected SerializedFluxSink"));
			}
		}, OverflowStrategy.BUFFER))
		            .expectNext("FluxSink(BUFFER)")
		            .expectNext("FluxSink(BUFFER)")
		            .verifyComplete();
	}

	@Test
	void dropSinkToString() {
		StepVerifier.create(Flux.create(sink -> {
			sink.next(sink.toString());
			if (sink instanceof  SerializedFluxSink) {
				sink.next(((SerializedFluxSink) sink).sink.toString());
				sink.complete();
			}
			else {
				sink.error(new IllegalArgumentException("expected SerializedFluxSink"));
			}
		}, OverflowStrategy.DROP))
		            .expectNext("FluxSink(DROP)")
		            .expectNext("FluxSink(DROP)")
		            .verifyComplete();
	}

	@Test
	void ignoreSinkToString() {
		StepVerifier.create(Flux.create(sink -> {
			sink.next(sink.toString());
			if (sink instanceof  SerializedFluxSink) {
				sink.next(((SerializedFluxSink) sink).sink.toString());
				sink.complete();
			}
			else {
				sink.error(new IllegalArgumentException("expected SerializedFluxSink"));
			}
		}, OverflowStrategy.IGNORE))
		            .expectNext("FluxSink(IGNORE)")
		            .expectNext("FluxSink(IGNORE)")
		            .verifyComplete();
	}

	@Test
	void errorSinkToString() {
		StepVerifier.create(Flux.create(sink -> {
			sink.next(sink.toString());
			if (sink instanceof  SerializedFluxSink) {
				sink.next(((SerializedFluxSink) sink).sink.toString());
				sink.complete();
			}
			else {
				sink.error(new IllegalArgumentException("expected SerializedFluxSink"));
			}
		}, OverflowStrategy.ERROR))
		            .expectNext("FluxSink(ERROR)")
		            .expectNext("FluxSink(ERROR)")
		            .verifyComplete();
	}

	@Test
	void latestSinkToString() {
		StepVerifier.create(Flux.create(sink -> {
			sink.next(sink.toString());
			if (sink instanceof  SerializedFluxSink) {
				sink.next(((SerializedFluxSink) sink).sink.toString());
				sink.complete();
			}
			else {
				sink.error(new IllegalArgumentException("expected SerializedFluxSink"));
			}
		}, OverflowStrategy.LATEST))
		            .expectNext("FluxSink(LATEST)")
		            .expectNext("FluxSink(LATEST)")
		            .verifyComplete();
	}

	@Test
	void bufferSinkRaceNextCancel() {
		AtomicInteger discarded = new AtomicInteger();
		final Context context = Operators.discardLocalAdapter(String.class, s -> discarded.incrementAndGet()).apply(Context.empty());

		BufferAsyncSink<String> sink = new BufferAsyncSink<>(new BaseSubscriber<String>() {
			@Override
			protected void hookOnSubscribe(Subscription subscription) {
				//do not request
			}

			@Override
			public Context currentContext() {
				return context;
			}
		}, 10);

		RaceTestUtils.race(sink::cancel,
				() -> sink.next("foo"));

		assertThat(sink.queue.poll()).as("internal queue empty").isNull();
		assertThat(discarded).as("discarded").hasValue(1);
	}

	@Test
	void bufferSinkRaceNextCancel_loop() {
		int failed = 0;
		for (int i = 0; i < 10_000; i++) {
			try {
				bufferSinkRaceNextCancel();
			}
			catch (AssertionError e) {
				failed++;
			}
		}
		assertThat(failed).as("failed").isZero();
	}

	@Test
	void latestSinkRaceNextCancel() {
		AtomicInteger discarded = new AtomicInteger();
		final Context context = Operators.discardLocalAdapter(String.class, s -> discarded.incrementAndGet()).apply(Context.empty());

		LatestAsyncSink<String> sink = new LatestAsyncSink<>(new BaseSubscriber<String>() {
			@Override
			protected void hookOnSubscribe(Subscription subscription) {
				//do not request
			}

			@Override
			public Context currentContext() {
				return context;
			}
		});

		RaceTestUtils.race(sink::cancel,
				() -> sink.next("foo"));

		assertThat(sink.queue).as("internal queue empty").hasValue(null);
		assertThat(discarded).as("discarded").hasValue(1);
	}

	@Test
	void latestSinkRaceNextCancel_loop() {
		int failed = 0;
		for (int i = 0; i < 10_000; i++) {
			try {
				latestSinkRaceNextCancel();
			}
			catch (AssertionError e) {
				failed++;
			}
		}
		assertThat(failed).as("failed").isZero();
	}

	@Test
	void serializedBufferSinkRaceNextCancel() {
		AtomicInteger discarded = new AtomicInteger();
		final Context context = Operators.discardLocalAdapter(String.class, s -> discarded.incrementAndGet()).apply(Context.empty());

		BufferAsyncSink<String> baseSink = new BufferAsyncSink<>(new BaseSubscriber<String>() {
			@Override
			protected void hookOnSubscribe(Subscription subscription) {
				//do not request
			}

			@Override
			public Context currentContext() {
				return context;
			}
		}, 10);
		SerializedFluxSink<String> serializedSink = new SerializedFluxSink<>(baseSink);

		RaceTestUtils.race(baseSink::cancel,
				() -> serializedSink.next("foo"));

		assertThat(serializedSink.mpscQueue.poll()).as("serialized internal queue empty").isNull();
		assertThat(baseSink.queue.poll()).as("bufferAsyncSink internal queue empty").isNull();
		assertThat(discarded).as("discarded").hasValue(1);
	}

	@Test
	void serializedBufferSinkRaceNextCancel_loop() {
		int failed = 0;
		for (int i = 0; i < 10_000; i++) {
			try {
				serializedBufferSinkRaceNextCancel();
			}
			catch (AssertionError e) {
				failed++;
			}
		}
		assertThat(failed).as("failed").isZero();
	}

	@ParameterizedTest
	@EnumSource(OverflowStrategy.class)
	void secondOnCancelHandlerIsDisposedImmediately(OverflowStrategy overflowStrategy) {
		AtomicInteger firstDisposed = new AtomicInteger();
		AtomicInteger secondDisposed = new AtomicInteger();
		Flux.create(sink -> sink.onCancel(firstDisposed::incrementAndGet)
		                        .onCancel(secondDisposed::incrementAndGet),
				overflowStrategy).subscribe();

		assertThat(firstDisposed).as("first handler for %s", overflowStrategy).hasValue(0);
		assertThat(secondDisposed).as("second handler for %s", overflowStrategy).hasValue(1);
	}

	@ParameterizedTest
	@EnumSource(OverflowStrategy.class)
	void secondOnDisposeHandlerIsDisposedImmediately(OverflowStrategy overflowStrategy) {
		AtomicInteger firstDisposed = new AtomicInteger();
		AtomicInteger secondDisposed = new AtomicInteger();
		Flux.create(sink -> sink.onDispose(firstDisposed::incrementAndGet)
		                        .onDispose(secondDisposed::incrementAndGet),
				overflowStrategy).subscribe();

		assertThat(firstDisposed).as("first handler for %s", overflowStrategy).hasValue(0);
		assertThat(secondDisposed).as("second handler for %s", overflowStrategy).hasValue(1);
	}
}<|MERGE_RESOLUTION|>--- conflicted
+++ resolved
@@ -1005,13 +1005,8 @@
 	private void testFluxCreateOnRequestSingleThread(OverflowStrategy overflowStrategy) {
 		RequestTrackingTestQueue queue = new RequestTrackingTestQueue();
 		Flux<Integer> created = Flux.create(pushPullSink -> {
-<<<<<<< HEAD
 			assertThat(pushPullSink).isInstanceOf(SerializedFluxSink.class);
 			SerializedFluxSink<Integer> s = (SerializedFluxSink<Integer>)pushPullSink;
-=======
-			assertThat(pushPullSink).isInstanceOf(SerializedSink.class);
-			SerializedSink<Integer> s = (SerializedSink<Integer>)pushPullSink;
->>>>>>> c1767fd6
 			FluxSink<Integer> s1 = s.onRequest(n -> {
 				if (queue.sink == null) {
 					queue.initialize(s);
@@ -1025,15 +1020,9 @@
 				}
 				queue.pushToSink();
 			});
-<<<<<<< HEAD
 			assertThat(s1).isInstanceOf(SerializedFluxSink.class);
 			assertThat(s.onDispose(() -> {})).isInstanceOf(SerializedFluxSink.class);
 			assertThat(s.onCancel(() -> {})).isInstanceOf(SerializedFluxSink.class);
-=======
-			assertThat(s1).isInstanceOf(SerializedSink.class);
-			assertThat(s.onDispose(() -> {})).isInstanceOf(SerializedSink.class);
-			assertThat(s.onCancel(() -> {})).isInstanceOf(SerializedSink.class);
->>>>>>> c1767fd6
 		}, overflowStrategy);
 
 		Step<Integer> step = StepVerifier.create(created, 0);
